r"""
Provides custom Jinja macros for rendering the echemdb websites.
"""
# ********************************************************************
#  This file is part of echemdb.
#
#        Copyright (C) 2021 Albert Engstfeld
#        Copyright (C) 2021 Johannes Hermann
#        Copyright (C) 2021 Julian Rüth
#        Copyright (C) 2021 Nicolas Hörmann
#
#  echemdb is free software: you can redistribute it and/or modify
#  it under the terms of the GNU General Public License as published by
#  the Free Software Foundation, either version 3 of the License, or
#  (at your option) any later version.
#
#  echemdb is distributed in the hope that it will be useful,
#  but WITHOUT ANY WARRANTY; without even the implied warranty of
#  MERCHANTABILITY or FITNESS FOR A PARTICULAR PURPOSE.  See the
#  GNU General Public License for more details.
#
#  You should have received a copy of the GNU General Public License
#  along with echemdb. If not, see <https://www.gnu.org/licenses/>.
# ********************************************************************


def enable_macros(env):
<<<<<<< HEAD
    from echemdb.website.macros.legacy import define_env

    define_env(env)

=======
>>>>>>> 04e0a256
    from echemdb.website.macros.render import render

    env.macro(render)<|MERGE_RESOLUTION|>--- conflicted
+++ resolved
@@ -25,13 +25,6 @@
 
 
 def enable_macros(env):
-<<<<<<< HEAD
-    from echemdb.website.macros.legacy import define_env
-
-    define_env(env)
-
-=======
->>>>>>> 04e0a256
     from echemdb.website.macros.render import render
 
     env.macro(render)