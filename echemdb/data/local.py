--- conflicted
+++ resolved
@@ -23,12 +23,6 @@
 #  along with echemdb. If not, see <https://www.gnu.org/licenses/>.
 # ********************************************************************
 
-<<<<<<< HEAD
-from msilib import schema
-from struct import pack
-
-=======
->>>>>>> 0242ff51
 
 def collect_datapackages(data):
     r"""
@@ -54,11 +48,6 @@
 
     for descriptor in descriptors:
         package = Package(descriptor)
-<<<<<<< HEAD
-        # resource = Resource(package.resources[0].raw_iter(stream=False), format='csv')
-        # package.data = resource.write(scheme='buffer', format='csv')
-=======
->>>>>>> 0242ff51
         package.add_resource(
             package.resources[0].write(
                 scheme="buffer",
@@ -66,14 +55,7 @@
             )
         )
         packages.append(package)
-<<<<<<< HEAD
-    # file = (df.to_csv(index=False)).encode()
-    # resource = fric.Resource(data=file, format='csv', **{'name': 'echemdb2', 'schema': {'fields': []}})
-    # fri.add_resource(resource)
-    # fri.add_resource(fri.resources[0].write(scheme='buffer', format='csv', **{'name': 'echemdb', 'schema': {'fields': []}}))
-=======
  
->>>>>>> 0242ff51
     return packages
 
 
