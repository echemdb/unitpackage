r"""
A Data Package decribing a Cyclic Voltammogram.

These are the individual elements of a :class:`Database`.

EXAMPLES:

Data Packages containing published data, 
also contain information on the source of the data.::

    >>> from echemdb.data.cv.database import Database
    >>> db = Database()
    >>> entry = db['alves_2011_electrochemistry_6010_p2_f2a_solid']
    >>> entry.bibliography  # doctest: +NORMALIZE_WHITESPACE +REMOTE_DATA
    Entry('article',
      fields=[
        ('title', 'Electrochemistry at Ru(0001) in a flowing CO-saturated electrolyte—reactive and inert adlayer phases'), 
        ('journal', 'Physical Chemistry Chemical Physics'), 
        ('volume', '13'), 
        ('number', '13'), 
        ('pages', '6010--6021'), 
        ('year', '2011'), 
        ('publisher', 'Royal Society of Chemistry'), 
        ('abstract', 'We investigated the electrochemical oxidation and reduction processes on ultrahigh vacuum prepared, smooth and structurally well-characterized Ru(0001) electrodes in a CO-saturated and, for comparison, in a CO-free flowing HClO4 electrolyte by electrochemical methods and by comparison with previous structural data. Structure and reactivity of the adsorbed layers are largely governed by a critical potential of E = 0.57 V, which determines the onset of Oad formation on the COad saturated surface in the positive-going scan and of Oadreduction in the negative-going scan. Oad formation proceeds via nucleation and 2D growth of high-coverage Oad islands in a surrounding COad phase, and it is connected with COadoxidation at the interface between the two phases. In the negative-going scan, mixed (COad + Oad) phases, most likely a (2 $\\times$ 2)-(CO + 2O) and a (2$\\times$2)-(2CO + O), are proposed to form at E $<$ 0.57 V by reduction of the Oad-rich islands and CO adsorption into the resulting lower-density Oad structures. CO bulk oxidation rates in the potential range E $>$ 0.57 V are low, but significantly higher than those observed during oxidation of pre-adsorbed CO in the CO-free electrolyte. We relate this to high local COad coverages due to CO adsorption in the CO-saturated electrolyte, which lowers the CO adsorption energy and thus the barrier for COadoxidation during CO bulk oxidation.')],
      persons=OrderedCaseInsensitiveDict([('author', [Person('Alves, Otavio B'), Person('Hoster, Harry E'), Person('Behm, Rolf J{\\"u}rgen')])]))

"""
# ********************************************************************
#  This file is part of echemdb.
#
#        Copyright (C) 2021 Albert Engstfeld
#        Copyright (C) 2021 Johannes Hermann
#        Copyright (C) 2021 Julian Rüth
#        Copyright (C) 2021 Nicolas Hörmann
#
#  echemdb is free software: you can redistribute it and/or modify
#  it under the terms of the GNU General Public License as published by
#  the Free Software Foundation, either version 3 of the License, or
#  (at your option) any later version.
#
#  echemdb is distributed in the hope that it will be useful,
#  but WITHOUT ANY WARRANTY; without even the implied warranty of
#  MERCHANTABILITY or FITNESS FOR A PARTICULAR PURPOSE.  See the
#  GNU General Public License for more details.
#
#  You should have received a copy of the GNU General Public License
#  along with echemdb. If not, see <https://www.gnu.org/licenses/>.
# ********************************************************************
import logging

logger = logging.getLogger("echemdb")

from echemdb.data.cv.descriptor import Descriptor


class Entry:
    r"""
    A [data packages](https://github.com/frictionlessdata/datapackage-py)
    describing a Cyclic Voltammogram.

    EXAMPLES:

    Entries could be created directly from a datapackage that has been created
    with svgdigitizer's `cv` command. However, they are normally obtained by
    opening a :class:`Database` of entries::

        >>> from echemdb.data.cv.database import Database
        >>> database = Database.create_example()
        >>> entry = next(iter(database))

    """

    def __init__(self, package, bibliography):
        self.package = package
        self.bibliography = bibliography

    @property
    def identifier(self):
        r"""
        Return a unique identifier for this entry, i.e., its filename in the echemdb.

        EXAMPLES::

            >>> entry = Entry.create_examples()[0]
            >>> entry.identifier
            'alves_2011_electrochemistry_6010_p2_f1a_solid'

        """
        return self.package.resources[0].name

    def __dir__(self):
        r"""
        Return the attributes of this entry.

        Implement to support tab-completion into the data package's descriptor.

        EXAMPLES::

            >>> entry = Entry.create_examples()[0]
            >>> dir(entry) # doctest: +NORMALIZE_WHITESPACE
            ['__class__', '__delattr__', '__dict__', '__dir__', '__doc__',
            '__eq__', '__format__', '__ge__', '__getattr__', '__getattribute__',
            '__getitem__', '__gt__', '__hash__', '__init__', '__init_subclass__',
            '__le__', '__lt__', '__module__', '__ne__', '__new__', '__reduce__',
            '__reduce_ex__', '__repr__', '__setattr__', '__sizeof__', '__str__',
            '__subclasshook__', '__weakref__', '_descriptor', '_verify_field_name',
            'bibliography', 'citation', 'create_examples', 'curation', 'data_description',
            'df', 'experimental', 'field_unit', 'figure_description',
            'identifier', 'package', 'plot', 'profile', 'rescale', 'rescale_original',
            'resources', 'source', 'system', 'version', 'yaml']

        """
        return list(set(dir(self._descriptor) + object.__dir__(self)))

    def __getattr__(self, name):
        r"""
        Return a property of the data package's descriptor.

        EXAMPLES::

            >>> entry = Entry.create_examples()[0]
            >>> entry.source # doctest: +NORMALIZE_WHITESPACE
            {'citation key': 'alves_2011_electrochemistry_6010', 'curve': 'solid',
<<<<<<< HEAD
            'url': 'https://doi.org/10.1039/C0CP01001D', 'figure': '2a', 'version': 1}
=======
            'url': 'https://doi.org/10.1039/C0CP01001D', 'figure': '1a', 'version': 1}
>>>>>>> 0242ff51

        The returned descriptor can again be accessed in the same way::

            >>> entry.system.electrolyte.components[0].name
            'H2O'

        """
        return getattr(self._descriptor, name)

    def __getitem__(self, name):
        r"""
        Return a property of the data package's descriptor.

        EXAMPLES::

            >>> entry = Entry.create_examples()[0]
            >>> entry["source"] # doctest: +NORMALIZE_WHITESPACE
            {'citation key': 'alves_2011_electrochemistry_6010', 'curve': 'solid',
<<<<<<< HEAD
            'url': 'https://doi.org/10.1039/C0CP01001D', 'figure': '2a', 'version': 1}
=======
            'url': 'https://doi.org/10.1039/C0CP01001D', 'figure': '1a', 'version': 1}
>>>>>>> 0242ff51

        """
        return self._descriptor[name]

    @property
    def _descriptor(self):
        return Descriptor(self.package.to_dict())

    def citation(self, backend="text"):
        r"""
        Return a formatted reference for the entry's bibliography such as:

        J. Doe, et al., Journal Name, volume (YEAR) page, "Title"

        Rendering default is plain text 'text', but can be changed to any format
        supported by pybtex, such as markdown 'md', 'latex' or 'html'.

        EXAMPLES::

            >>> entry = Entry.create_examples()[0]
            >>> entry.citation(backend='text')
            'O. B. Alves et al. Electrochemistry at Ru(0001) in a flowing CO-saturated electrolyte—reactive and inert adlayer phases. Physical Chemistry Chemical Physics, 13(13):6010–6021, 2011.'
            >>> print(entry.citation(backend='md'))
            O\. B\. Alves *et al\.*
            *Electrochemistry at Ru\(0001\) in a flowing CO\-saturated electrolyte—reactive and inert adlayer phases*\.
            *Physical Chemistry Chemical Physics*, 13\(13\):6010–6021, 2011\.

            >>> entry = Entry.create_examples(name="gomez-marin_2012_surface_558")[0]
            >>> entry.citation(backend='text')
            'A. M. Gómez-Marín et al. Pt(111) surface disorder kinetics in perchloric acid solutions and the influence of specific anion adsorption. Electrochimica acta, 82:558–569, 2012.'

            >>> print(entry.citation(backend='md'))
            A\. M\. Gómez\-Marín *et al\.*
            *Pt\(111\) surface disorder kinetics in perchloric acid solutions and the influence of specific anion adsorption*\.
            *Electrochimica acta*, 82:558–569, 2012\.

        """
        from pybtex.style.formatting.unsrt import Style

        # TODO:: Remove `class EchemdbStyle` from citation and improve citation style. (see #104)
        class EchemdbStyle(Style):
            def format_names(self, role, as_sentence=True):
                from pybtex.style.template import node

                @node
                def names(_, context, role):
                    persons = context["entry"].persons[role]
                    style = context["style"]

                    names = [
                        style.format_name(person, style.abbreviate_names)
                        for person in persons
                    ]

                    if len(names) == 1:
                        return names[0].format_data(context)
                    else:
                        from pybtex.style.template import words, tag

                        return words(sep=" ")[names[0], tag("i")["et al."]].format_data(
                            context
                        )

                names = names(role)

                from pybtex.style.template import sentence

                return sentence[names] if as_sentence else names

            def format_title(self, e, which_field, as_sentence=True):
                from pybtex.style.template import field, tag, sentence

                title = tag("i")[field(which_field)]
                return sentence[title] if as_sentence else title

        return (
            EchemdbStyle(abbreviate_names=True)
            .format_entry("unused", self.bibliography)
            .text.render_as(backend)
        )

    def field_unit(self, field_name):
        """Returns the unit of a given field name of the `echemdb` resource.

        EXAMPLES::

            >>> entry = Entry.create_examples()[0]
            >>> entry.field_unit('E')
            'V'

        """
        return self.package.get_resource('echemdb').schema.get_field(field_name)['unit']

    def rescale_original(self):
        """Returns a rescaled entry with the original axes units of the digitized plot. 
        
        The original axis units are found in `entry.figure_description.fields`.
        """
        units = {}
        for field in self.figure_description.fields:
            units[field['name']] = field['unit']

        return self.rescale(units)

    def rescale(self, new_units={}):
        r"""
        Returns an Entry with rescaled axes with the specified units.
        Provide a dict, where the key is the axis name and the value
        the new unit, such as `{'j': 'uA / cm2', 't': 'h'}.

        EXAMPLES:

        The axes units of the original entry.::

            >>> entry = Entry.create_examples()[0]
            >>> entry.package.get_resource('echemdb').schema.fields # doctest: +NORMALIZE_WHITESPACE
            [{'name': 't', 'unit': 's', 'type': 'number', 'format': 'default'},
            {'name': 'E', 'unit': 'V', 'reference': 'RHE', 'type': 'number', 'format': 'default'},
            {'name': 'j', 'unit': 'A / m2', 'type': 'number', 'format': 'default'}]

        A rescaled entry with updated axes units::

            >>> rescaled_entry = entry.rescale({'j':'uA / cm2', 't':'h'})
            >>> rescaled_entry.package.get_resource('echemdb').schema.fields # doctest: +NORMALIZE_WHITESPACE
            [{'name': 't', 'unit': 'h', 'type': 'number', 'format': 'default'},
            {'name': 'E', 'unit': 'V', 'reference': 'RHE', 'type': 'number', 'format': 'default'},
            {'name': 'j', 'unit': 'uA / cm2', 'type': 'number', 'format': 'default'}]

        A rescaled dataframe::
            >>> rescaled_entry.df
                        t         E          j
            0    0.000000 -0.103158 -99.827664
            1    0.000028 -0.098158 -91.664367
            ...

        """
        from copy import deepcopy
        from astropy import units as u

        package = deepcopy(self.package)
        fields = self.package.get_resource('echemdb').schema.fields
        df = self.df.copy()

        for idx, field in enumerate(fields):
            if field.name in new_units.keys():
                df[field.name] *= u.Unit(field['unit']).to(
                    u.Unit(new_units[field.name])
                )
                package.get_resource('echemdb')["schema"]["fields"][idx][
                    "unit"
                ] = new_units[field["name"]]
                package["data description"]["fields"][idx][
                    "unit"
                ] = new_units[field["name"]]


        package.get_resource('echemdb').data = df.to_csv(index=False).encode()

        return Entry(package=package, bibliography=self.bibliography)

    @property
    def df(self):
        r"""
        Return the CSV resource attached to this entry as a data frame,
        based on the units given in `entry.data_description.fields`.

        EXAMPLES:

        A data frame of the CSV resource::

            >>> entry = Entry.create_examples()[0]
            >>> entry.df
                         t         E         j
            0     0.000000 -0.103158 -0.998277
            1     0.100000 -0.098158 -0.916644
            ...

        The axes units and description can be found in ``entry.package.get_resource('echemdb').schema.fields``::

            >>> entry.package.get_resource('echemdb').schema.fields # doctest: +NORMALIZE_WHITESPACE
            [{'name': 't', 'unit': 's', 'type': 'number', 'format': 'default'},
            {'name': 'E', 'unit': 'V', 'reference': 'RHE', 'type': 'number', 'format': 'default'},
            {'name': 'j', 'unit': 'A / m2', 'type': 'number', 'format': 'default'}]

        """
        import pandas as pd
        from io import BytesIO

        return pd.read_csv(BytesIO(self.package.get_resource('echemdb').data))

    def __repr__(self):
        r"""
        Return a printable representation of this entry.

        EXAMPLES::

            >>> entry = Entry.create_examples()[0]
            >>> entry
            Entry('alves_2011_electrochemistry_6010_p2_f2a_solid')

        """
        return f"Entry({repr(self.identifier)})"

    def _verify_field_name(self, field_name):
        """Verify if a given field name exists in the resources field names.

        EXAMPLES::

            >>> entry = Entry.create_examples()[0]
            >>> entry._verify_field_name('E')
            'E'

        For a field with name `x` that does not exist::

            >>> entry = Entry.create_examples()[0]
            >>> entry._verify_field_name('x')
            Traceback (most recent call last):
            ...
            ValueError: None of the axes is named 'x'.

        """
        if field_name not in self.package.get_resource('echemdb').schema.field_names:
            raise ValueError(f"None of the axes is named '{field_name}'.")
        return field_name

    def plot(self, x_label="E", y_label="j", units={}):
        r"""
        Return a plot of the data in this data package
        in SI units unless other units are specified.
        The default plot is a cyclic voltammogram ('j vs E').
        When `j` is not defined `I` is used instead.

        EXAMPLES::

            >>> entry = Entry.create_examples()[0]
            >>> entry.plot()
            Figure(...)

        # TODO: Remove or adaot the following doctests.
        The plot can also be returned with the axis units of the original figure::

            # >>> entry = Entry.create_examples()[0]
            # >>> entry.plot(xunit='original', yunit='original')
            Figure(...)

        The plot can also be returned with custom axis units, where
        `xunit` should be convertible to `V` and
        `yunit` convertible to `A` or `A / m2`.::

            # >>> entry = Entry.create_examples()[0]
            # >>> entry.plot_cv(xunit='mV', yunit='uA / cm2')
            Figure(...)

        """
        import plotly.graph_objects

        if units:
            df = self.rescale(units).df
        else:
            df = self.df

        def catching_label(label):
            if label == "j":
                try:
                    return self._verify_field_name(label)
                except (ValueError) as e:
                    logger.debug(
                        f"None of the axes is named '{label}'. Trying 'I' instead."
                    )
                    return catching_label("I")
            else:
                return self._verify_field_name(label)

        x_label = catching_label(x_label)
        y_label = catching_label(y_label)

        fig = plotly.graph_objects.Figure()

        fig.add_trace(
            plotly.graph_objects.Scatter(
                x=df[x_label],
                y=df[y_label],
                mode="lines",
                name=f"Fig. {self.source.figure}: {self.source.curve}",
            )
        )

        # TODO: Select reference properly
        reference = ""  # f' vs {self.data_description.fields[y_label].reference}' if self.data_description.fields[y_label].reference else ''

        fig.update_layout(
            template="simple_white",
            showlegend=True,
            autosize=True,
            width=600,
            height=400,
            margin=dict(l=70, r=70, b=70, t=70, pad=7),
            xaxis_title=f"{x_label} [{self.field_unit(x_label)}{reference}]",
            yaxis_title=f"{y_label} [{self.field_unit(y_label)}]",
        )

        fig.update_xaxes(showline=True, mirror=True)
        fig.update_yaxes(showline=True, mirror=True)

        return fig

    @classmethod
    def create_examples(cls, name="alves_2011_electrochemistry_6010"):
        r"""
        Return some example entries for use in doctesting.

        The examples are built on-demand from data in echemdb's literature directory.

        EXAMPLES::

            >>> Entry.create_examples()
            [Entry('alves_2011_electrochemistry_6010_p2_f2a_solid')]

        """
        import os.path

        source = os.path.join(
            os.path.dirname(__file__), "..", "..", "..", "literature", name
        )

        if not os.path.exists(source):
            raise ValueError(
                f"No subdirectory in literature/ for {name}, i.e., could not find {source}."
            )

        outdir = os.path.join(
            os.path.dirname(__file__),
            "..",
            "..",
            "..",
            "data",
            "generated",
            "svgdigitizer",
            name,
        )

        # We now might have to digitize some files on demand. When running
        # tests in parallel, this introduces a race condition that we avoid
        # with a global lock in the file system.
        lockfile = f"{outdir}.lock"
        os.makedirs(os.path.dirname(lockfile), exist_ok=True)

        from filelock import FileLock

        with FileLock(lockfile):
            if not os.path.exists(outdir):
                from glob import glob

                for yaml in glob(os.path.join(source, "*.yaml")):
                    svg = os.path.splitext(yaml)[0] + ".svg"

                    from svgdigitizer.test.cli import invoke
                    from svgdigitizer.__main__ import digitize_cv

                    invoke(
                        digitize_cv,
                        "--sampling-interval",
                        ".005",
                        "--package",
                        "--metadata",
                        yaml,
                        svg,
                        "--outdir",
                        outdir,
                    )

                assert os.path.exists(
                    outdir
                ), f"Ran digitizer to generate {outdir}. But directory is still missing after invoking digitizer."
                assert any(
                    os.scandir(outdir)
                ), f"Ran digitizer to generate {outdir}. But the directory generated is empty after invoking digitizer."

        from echemdb.data.local import collect_datapackages, collect_bibliography

        packages = collect_datapackages(outdir)
        bibliography = collect_bibliography(source)
        assert len(bibliography) == 1, f"No bibliography found for {name}."
        bibliography = next(iter(bibliography))

        if len(packages) == 0:
            from glob import glob

            raise ValueError(
                f"No literature data found for {name}. The directory for this data {outdir} exists. But we could not find any datapackages in there. There is probably some outdated data in {outdir}. The contents of that directory are: { glob(os.path.join(outdir,'**')) }"
            )

        return [
            Entry(package=package, bibliography=bibliography) for package in packages
        ]<|MERGE_RESOLUTION|>--- conflicted
+++ resolved
@@ -121,11 +121,7 @@
             >>> entry = Entry.create_examples()[0]
             >>> entry.source # doctest: +NORMALIZE_WHITESPACE
             {'citation key': 'alves_2011_electrochemistry_6010', 'curve': 'solid',
-<<<<<<< HEAD
-            'url': 'https://doi.org/10.1039/C0CP01001D', 'figure': '2a', 'version': 1}
-=======
             'url': 'https://doi.org/10.1039/C0CP01001D', 'figure': '1a', 'version': 1}
->>>>>>> 0242ff51
 
         The returned descriptor can again be accessed in the same way::
 
@@ -144,11 +140,7 @@
             >>> entry = Entry.create_examples()[0]
             >>> entry["source"] # doctest: +NORMALIZE_WHITESPACE
             {'citation key': 'alves_2011_electrochemistry_6010', 'curve': 'solid',
-<<<<<<< HEAD
-            'url': 'https://doi.org/10.1039/C0CP01001D', 'figure': '2a', 'version': 1}
-=======
             'url': 'https://doi.org/10.1039/C0CP01001D', 'figure': '1a', 'version': 1}
->>>>>>> 0242ff51
 
         """
         return self._descriptor[name]
