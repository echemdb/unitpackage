--- conflicted
+++ resolved
@@ -72,11 +72,7 @@
 
             >>> entry = Entry.create_examples()[0]
             >>> dir(entry)
-<<<<<<< HEAD
-            ['__class__', '__delattr__', '__dict__', '__dir__', '__doc__', '__eq__', '__format__', '__ge__', '__getattr__', '__getattribute__', '__getitem__', '__gt__', '__hash__', '__init__', '__init_subclass__', '__le__', '__lt__', '__module__', '__ne__', '__new__', '__reduce__', '__reduce_ex__', '__repr__', '__setattr__', '__sizeof__', '__str__', '__subclasshook__', '__weakref__', '_descriptor', 'bibliography', 'citation', 'create_examples', 'curator', 'df', 'electrochemical_system', 'figure_description', 'identifier', 'package', 'plot', 'profile', 'resources', 'source', 'x', 'x_unit', 'y', 'y_unit', 'yaml']
-=======
             ['__class__', '__delattr__', '__dict__', '__dir__', '__doc__', '__eq__', '__format__', '__ge__', '__getattr__', '__getattribute__', '__getitem__', '__gt__', '__hash__', '__init__', '__init_subclass__', '__le__', '__lt__', '__module__', '__ne__', '__new__', '__reduce__', '__reduce_ex__', '__repr__', '__setattr__', '__sizeof__', '__str__', '__subclasshook__', '__weakref__', '_descriptor', 'bibliography', 'create_examples', 'curator', 'data_description', 'df', 'electrochemical_system', 'figure_description', 'identifier', 'package', 'plot', 'profile', 'resources', 'source', 'x', 'x_unit', 'y', 'y_unit', 'yaml']
->>>>>>> 0c864564
 
         """
         return list(set(dir(self._descriptor) + object.__dir__(self)))
