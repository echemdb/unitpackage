--- conflicted
+++ resolved
@@ -72,13 +72,7 @@
             )
 
             if bibliography is None:
-<<<<<<< HEAD
-                bibliography = echemdb.data.remote.collect_bibliography(
-                    os.path.join("website-gh-pages", "Literature")
-                )
-=======
                 bibliography = echemdb.data.remote.collect_bibliography(os.path.join('website-gh-pages', 'data', 'generated'))
->>>>>>> 7dab6490
 
         if bibliography is None:
             bibliography = []
