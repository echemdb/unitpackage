name: Test
on:
  push: { branches: [ "main" ] }
  pull_request:
    types:
      - opened
      - synchronize
      - reopened

concurrency:
  group: test-${{ github.ref }}
  cancel-in-progress: true

jobs:
  test:
    runs-on: ${{ matrix.os }}
    strategy:
      matrix:
        environment: ["python-39", "python-310", "python-311", "python-312", "python-313"]
<<<<<<< HEAD
        os: ["ubuntu-latest", "ubuntu-24.04-arm", "macos-latest", "windows-latest"]
=======
        os: ["ubuntu-latest", "macos-latest", "windows-latest"]
>>>>>>> db4fd063
        remote-data: [""]
        include:
        - os: "ubuntu-latest"
          environment: "python-313"
          # This leg of the tests runs doctests against the data that is
          # currently available on echemdb.org. This test might fail
          # when substantial changes have been introduced
          # with this run that have not been published on echemdb.org yet.
          remote-data: 'remote'
    steps:
      - name: checkout
        uses: actions/checkout@v4
        with: { submodules: recursive }
      - uses: prefix-dev/setup-pixi@v0.8.10
        with:
          pixi-version: v0.40.1
      - name: doctest
        run: |
          pixi run -e ${{ matrix.environment }} doctest ${{ matrix.remote-data == 'remote' && '--remote-data' || '' }}<|MERGE_RESOLUTION|>--- conflicted
+++ resolved
@@ -17,11 +17,7 @@
     strategy:
       matrix:
         environment: ["python-39", "python-310", "python-311", "python-312", "python-313"]
-<<<<<<< HEAD
         os: ["ubuntu-latest", "ubuntu-24.04-arm", "macos-latest", "windows-latest"]
-=======
-        os: ["ubuntu-latest", "macos-latest", "windows-latest"]
->>>>>>> db4fd063
         remote-data: [""]
         include:
         - os: "ubuntu-latest"
