--- conflicted
+++ resolved
@@ -16,15 +16,9 @@
     runs-on: ubuntu-24.04
     steps:
       - name: checkout
-<<<<<<< HEAD
         uses: actions/checkout@v5
       - uses: prefix-dev/setup-pixi@v0.8.14
-        with: { pixi-version: v0.40.1 }
-=======
-        uses: actions/checkout@v4
-      - uses: prefix-dev/setup-pixi@v0.8.11
         with: { pixi-version: v0.50.2 }
->>>>>>> 058087df
       - name: pylint
         run: pixi run pylint
       - name: black
