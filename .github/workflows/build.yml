name: Build
on:
  push: { branches: [ "main" ] }
  pull_request: { branches: [ "main" ] }

concurrency:
  group: build-${{ github.ref }}
  cancel-in-progress: true

jobs:
  build-manual:
    runs-on: ${{ matrix.os }}
    strategy:
      matrix:
        os: ["ubuntu-latest", "macos-latest", "windows-latest"]
    steps:
      - uses: actions/checkout@v2
        with: { submodules: recursive }
      - uses: conda-incubator/setup-miniconda@v2
        with: { mamba-version: "*", channels: "conda-forge", channel-priority: true }
      - name: install dependencies
        shell: bash -l {0}
        run: |
          mamba env update --quiet -n test -f environment.yml
          conda list
      - name: digitize
        shell: bash -l {0}
        run: |
          cd data
          make
      - name: install echemdb
        shell: bash -l {0}
        run: |
          pip install -e .
      - name: mkdocs
        shell: bash -l {0}
        run: |
          # Since no browser is installed during this CI run, plotly fails to
          # produce HTML output, see https://github.com/plotly/plotly.py/blob/2c2dd6ab2eeff73c782457f33c590c1d09a97625/packages/python/plotly/plotly/io/_renderers.py#L532
          export PLOTLY_RENDERER=browser
          mkdocs build --strict
          mv data generated/website/
          # Disable further processing by GitHub
          touch generated/website/.nojekyll
      - name: build documentation
        shell: bash -l {0}
        run: |
          cd doc
          make html
      - name: fix permissions
        shell: bash -l {0}
        run: |
          # Strangely, the linkchecker modules are installed writable and linkchecker then refuses to load them.
          chmod -R a-w `python -c "from distutils.sysconfig import get_python_lib; print(get_python_lib())"`
      - name: detect broken links
        shell: bash -l {0}
        run: |
          python -m http.server 8880 --directory generated &
          sleep 1
          # We check for broken links:
          # * ignore fonts.gstatic.com which is mentioned by a link preconnect tag that linkchecker does not parse correctly.
<<<<<<< HEAD
          # * ignore some specific URLs that work fine in the browser but reject bots.
          linkchecker --check-extern --no-robots --ignore fonts.gstatic.com --ignore-url='https://doi.org/10.1002/chem.201803418' http://localhost:8880/website/
=======
          linkchecker --check-extern --no-robots --ignore fonts.gstatic.com http://localhost:8880/website/ --ignore-url=https://doi.org/10.1002/chem.201803418
        # We only check links on Linux since we do not want to get flagged because of too many requests by the target websites.
        if: ${{ matrix.os == 'ubuntu-latest' }}
>>>>>>> 4e101c20
      - uses: JamesIves/github-pages-deploy-action@3.7.1
        with:
          GITHUB_TOKEN: ${{ secrets.GITHUB_TOKEN }}
          BRANCH: gh-pages
          FOLDER: generated/website
          TARGET_FOLDER: ""
        if: ${{ github.event_name == 'push' && matrix.os == 'ubuntu-latest' }}
      - name: doctest against generated website data
        shell: bash -l {0}
        run: |
          # Create a ZIP archive similar to the one automatically rovided by GitHub.
          mkdir website-gh-pages
          cp -R generated/website/data website-gh-pages/
          zip -r generated/website/website-gh-pages.zip website-gh-pages

          # Run tests against the new ZIP archive.
          export ECHEMDB_DATABASE_URL=http://localhost:8880/website/website-gh-pages.zip
          pytest -n auto --doctest-plus --remote-data --doctest-modules echemdb
        # We only run tests on Linux since we already run tests for all OSes in the test workflow.
        if: ${{ matrix.os == 'ubuntu-latest' }}

env:
  MAKEFLAGS: -j2<|MERGE_RESOLUTION|>--- conflicted
+++ resolved
@@ -59,14 +59,10 @@
           sleep 1
           # We check for broken links:
           # * ignore fonts.gstatic.com which is mentioned by a link preconnect tag that linkchecker does not parse correctly.
-<<<<<<< HEAD
           # * ignore some specific URLs that work fine in the browser but reject bots.
           linkchecker --check-extern --no-robots --ignore fonts.gstatic.com --ignore-url='https://doi.org/10.1002/chem.201803418' http://localhost:8880/website/
-=======
-          linkchecker --check-extern --no-robots --ignore fonts.gstatic.com http://localhost:8880/website/ --ignore-url=https://doi.org/10.1002/chem.201803418
         # We only check links on Linux since we do not want to get flagged because of too many requests by the target websites.
         if: ${{ matrix.os == 'ubuntu-latest' }}
->>>>>>> 4e101c20
       - uses: JamesIves/github-pages-deploy-action@3.7.1
         with:
           GITHUB_TOKEN: ${{ secrets.GITHUB_TOKEN }}
