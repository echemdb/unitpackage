--- conflicted
+++ resolved
@@ -1,13 +1,12 @@
 [![Binder](https://mybinder.org/badge_logo.svg)](https://mybinder.org/v2/gh/echemdb/echemdb/0.6.0?urlpath=tree%2Fdoc%2Fusage%2Fentry_interactions.md)
 [![DOI](https://zenodo.org/badge/DOI/10.5281/zenodo.6502901.svg)](https://doi.org/10.5281/zenodo.6502901)
 
-<<<<<<< HEAD
 The unitpackage Python package can interact with a collection of
 [frictionless datapackages](https://frictionlessdata.io/).
 To use the full potential of unitpackage, the resource within a datapackage should contain:
 
 * metadata nested within a list of metadata.
-* a key `units` whose value is a string representation of an [astropy unit](https://docs.astropy.org/en/stable/units/index.html).
+* a key `units` for each field of the schema, whose value is a string representation of an [astropy unit](https://docs.astropy.org/en/stable/units/index.html).
 
 A short version of such a datapackage can be found [here](https://github.com/echemdb/echemdb/tree/main/doc/files/) and looks as follows
 
@@ -54,45 +53,6 @@
         }
     ]
 }
-=======
-**NOTE**: We are currently migrating the [echemdb](https://github.com/echemdb/echemdb) module to `unitpackage`. The installation instructions and documentation are currently being updated and will be available in version 0.7.0.
-
-The echemdb Python package can interact with a database of
-[frictionless datapackages](https://frictionlessdata.io/)
-containing electrochemical data following [echemdb's metadata schema](https://github.com/echemdb/metadata-schema).
-Such a collection can be generated from the data on [echemdb.org](https://www.echemdb.org)
-or from local files.
-
-Detailed installation instructions, description of the modules, advanced usage examples, including
-local collection creation, are provided in our
-[documentation](https://echemdb.github.io/unitpackage/).
-
-# Installation instructions
-
-Install the latest stable version of unitpackage from PyPI or conda.
-
-```
-pip install unitpackage
-```
-
-```
-conda install -c conda-forge unitpackage
-```
-
-# Python API
-
-The currently available data shown on [echemdb.org](https://www.echemdb.org) can be downloaded and stored in a collection.
-
-```python
->>> from unitpackage.cv.cv_collection import CVCollection
->>> db = CVCollection()
-```
-
-Filtering the collection for entries having specific properties, e.g., containing Pt as working electrode material, returns a new collection.
-
-```python
->>> db_filtered = db.filter(lambda entry: entry.system.electrodes.working_electrode.material == 'Pt')
->>>>>>> 5bbf415c
 ```
 
 The metadata of an entries' resource in a collection is accessible from the python API.
