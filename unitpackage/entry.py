--- conflicted
+++ resolved
@@ -125,11 +125,7 @@
             >>> dir(entry) # doctest: +ELLIPSIS +NORMALIZE_WHITESPACE
             [... 'bibliography', 'citation', 'create_examples', 'curation',
             'data_description', 'df', 'experimental', 'field_unit', 'figure_description',
-<<<<<<< HEAD
-            'from_csv', 'identifier', 'package',  'plot', 'rescale', 'source',
-=======
-            'identifier', 'package',  'plot', 'rescale', 'save', 'source',
->>>>>>> b8d7d852
+            'from_csv', 'identifier', 'package',  'plot', 'rescale', 'save', 'source',
             'system', 'yaml']
 
         """
@@ -515,7 +511,6 @@
 
         return fig
 
-<<<<<<< HEAD
     @classmethod
     def from_csv(cls, csvname, metadata=None, fields=None):
         r"""
@@ -559,7 +554,7 @@
         )
 
         return cls(package=package)
-=======
+
     def save(self, *, outdir, basename=None):
         r"""
         Create a unitpackage, i.e., a CSV file and a JSON file, in the directory ``outdir``.
@@ -609,5 +604,4 @@
             metadata.get_resource(self.identifier).name = basename
 
         self.df.to_csv(csv_name, index=False)
-        metadata.to_json(json_name)
->>>>>>> b8d7d852
+        metadata.to_json(json_name)