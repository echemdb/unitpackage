r"""
A frictionless tabular Resource describing tabulated data for which the units of the
column names (`pandas <https://pandas.pydata.org/>`_)
or fields (`frictionless <https://framework.frictionlessdata.io/>`_) are known
and the resource has additional metadata describing the underlying data.

A description of such resources can be found in the documentation
in :doc:`/usage/unitpackage`.

Resources are the individual elements of a :class:`~unitpackage.collection.Collection` and
are denoted as ``entry``.

EXAMPLES:

Metadata included in an entry is accessible as an attribute::

    >>> entry = Entry.create_examples()[0]
    >>> entry.source # doctest: +ELLIPSIS +NORMALIZE_WHITESPACE
    {'citation key': 'alves_2011_electrochemistry_6010',
    'url': 'https://doi.org/10.1039/C0CP01001D',
    'figure': '1a',
    'curve': 'solid',
    'bibdata': '@article{alves_2011_electrochemistry_6010,...}

The data of the entry can be called as a pandas dataframe::

    >>> entry = Entry.create_examples()[0]
    >>> entry.df
                  t         E         j
    0      0.000000 -0.103158 -0.998277
    1      0.020000 -0.102158 -0.981762
    ...

Data Entries containing published data,
also contain information on the source of the data.::

    >>> from unitpackage.collection import Collection
    >>> db = Collection.create_example()
    >>> entry = db['alves_2011_electrochemistry_6010_f1a_solid']
    >>> entry.bibliography  # doctest: +NORMALIZE_WHITESPACE +REMOTE_DATA
    Entry('article',
      fields=[
        ('title', 'Electrochemistry at Ru(0001) in a flowing CO-saturated electrolyte—reactive and inert adlayer phases'),
        ('journal', 'Physical Chemistry Chemical Physics'),
        ('volume', '13'),
        ('number', '13'),
        ('pages', '6010--6021'),
        ('year', '2011'),
        ('publisher', 'Royal Society of Chemistry'),
        ('abstract', 'We investigated ...')],
      persons=OrderedCaseInsensitiveDict([('author', [Person('Alves, Otavio B'), Person('Hoster, Harry E'), Person('Behm, Rolf J{\\"u}rgen')])]))

"""

# ********************************************************************
#  This file is part of unitpackage.
#
#        Copyright (C) 2021-2025 Albert Engstfeld
#        Copyright (C)      2021 Johannes Hermann
#        Copyright (C) 2021-2022 Julian Rüth
#        Copyright (C)      2021 Nicolas Hörmann
#
#  unitpackage is free software: you can redistribute it and/or modify
#  it under the terms of the GNU General Public License as published by
#  the Free Software Foundation, either version 3 of the License, or
#  (at your option) any later version.
#
#  unitpackage is distributed in the hope that it will be useful,
#  but WITHOUT ANY WARRANTY; without even the implied warranty of
#  MERCHANTABILITY or FITNESS FOR A PARTICULAR PURPOSE.  See the
#  GNU General Public License for more details.
#
#  You should have received a copy of the GNU General Public License
#  along with unitpackage. If not, see <https://www.gnu.org/licenses/>.
# ********************************************************************
import logging
import os.path

from unitpackage.descriptor import Descriptor

# from unitpackage.collection import Collection

logger = logging.getLogger("unitpackage")


class Entry:
    r"""
    A `frictionless Resource <https://github.com/frictionlessdata/framework>`_
    describing tabulated data.

    EXAMPLES:

<<<<<<< HEAD
    Entries can be directly created from a frictionless datapackage containing a single resource::
=======
    Entries can be directly created from a frictionless Data Package containing a single
    frictionless Resource::
>>>>>>> 3047d0e6

        >>> from unitpackage.entry import Entry
        >>> entry = Entry.from_local('./examples/no_bibliography/no_bibliography.json')
        >>> entry
        Entry('no_bibliography')

<<<<<<< HEAD
    or directly form a frictionless resource::

        >>> from unitpackage.entry import Entry
        >>> from frictionless import Package
        >>> entry = Entry(Package('./examples/no_bibliography/no_bibliography.json').resources[0])
=======
    or directly form a frictionless Resource::

        >>> from unitpackage.entry import Entry
        >>> from frictionless import Resource
        >>> entry = Entry(Resource('./examples/no_bibliography/no_bibliography.json'))
>>>>>>> 3047d0e6
        >>> entry
        Entry('no_bibliography')

    Entries can also be created by other means such as,
    a CSV ``Entry.from_csv`` or a pandas dataframe ``Entry.from_df``.

    Normally, entries are obtained by opening a :class:`~unitpackage.collection.Collection` of entries::

        >>> from unitpackage.collection import Collection
        >>> collection = Collection.create_example()
        >>> entry = next(iter(collection))

    """

    def __init__(self, resource):
<<<<<<< HEAD

=======
>>>>>>> 3047d0e6
        self.resource = resource

    @property
    def identifier(self):
        r"""
        Return a unique identifier for this entry, i.e., its basename.

        EXAMPLES::

            >>> entry = Entry.create_examples()[0]
            >>> entry.identifier
            'alves_2011_electrochemistry_6010_f1a_solid'

        """
        return self.resource.name

    def __dir__(self):
        r"""
        Return the attributes of this entry.

        Implement to support tab-completion into the Resource's descriptor.

        EXAMPLES::

            >>> entry = Entry.create_examples()[0]
            >>> dir(entry) # doctest: +ELLIPSIS +NORMALIZE_WHITESPACE
            [... 'bibliography', 'citation', 'create_examples', 'curation',
            'data_description', 'df', 'experimental', 'field_unit', 'figure_description',
            'from_csv', 'from_df', 'from_local', 'identifier', 'internal_resource',  'plot',
            'rename_fields', 'rescale', 'resource',  'save', 'source', 'system', 'yaml']

        """
        return list(set(dir(self._descriptor) + object.__dir__(self)))

    def __getattr__(self, name):
        r"""
        Return a property of the Resource's descriptor.

        EXAMPLES::

            >>> entry = Entry.create_examples()[0]
            >>> entry.source # doctest: +ELLIPSIS +NORMALIZE_WHITESPACE
            {'citation key': 'alves_2011_electrochemistry_6010',
            'url': 'https://doi.org/10.1039/C0CP01001D',
            'figure': '1a',
            'curve': 'solid',
            'bibdata': '@article{alves_2011_electrochemistry_6010,...}

        The returned descriptor can again be accessed in the same way::

            >>> entry.system.electrolyte.components[0].name
            'H2O'

        """
        return getattr(self._descriptor, name)

    def __getitem__(self, name):
        r"""
        Return a property of the Resource's descriptor.

        EXAMPLES::

            >>> entry = Entry.create_examples()[0]
            >>> entry["source"] # doctest: +NORMALIZE_WHITESPACE
            {'citation key': 'alves_2011_electrochemistry_6010',
            'url': 'https://doi.org/10.1039/C0CP01001D',
            'figure': '1a',
            'curve': 'solid',
            'bibdata': '@article{alves_2011_electrochemistry_6010,...}

        """
        return self._descriptor[name]

    @property
    def _descriptor(self):
        return Descriptor(self.resource.custom["metadata"]["echemdb"])

    @property
    def _metadata(self):
        r"""
        Returns the metadata named "echemdb" associated with this entry.

        EXAMPLES::

            >>> entry = Entry.create_examples()[0]
            >>> entry._metadata # doctest: +NORMALIZE_WHITESPACE
            {...'source': {'citation key': 'alves_2011_electrochemistry_6010',...}

        """
        return self.resource.custom["metadata"]["echemdb"]

    @property
    def bibliography(self):
        r"""
        Return a pybtex bibliography object associated with this entry.

        EXAMPLES::

            >>> entry = Entry.create_examples()[0]
            >>> entry.bibliography # doctest: +NORMALIZE_WHITESPACE
            Entry('article',
            fields=[
                ('title', ...
                ...

            >>> entry_no_bib = Entry.create_examples(name="no_bibliography")[0]
            >>> entry_no_bib.bibliography
            ''

        """
        metadata = self._metadata.setdefault("source", {})
        citation = metadata.setdefault("bibdata", "")

        if not citation:
            logger.warning(f"Entry with name {self.identifier} has no bibliography.")
            return citation

        from pybtex.database import parse_string

        bibliography = parse_string(citation, "bibtex")
        return bibliography.entries[self.source.citation_key]

    def citation(self, backend="text"):
        r"""
        Return a formatted reference for the entry's bibliography such as:

        J. Doe, et al., Journal Name, volume (YEAR) page, "Title"

        Rendering default is plain text 'text', but can be changed to any format
        supported by pybtex, such as markdown 'md', 'latex' or 'html'.

        EXAMPLES::

            >>> entry = Entry.create_examples()[0]
            >>> entry.citation(backend='text')
            'O. B. Alves et al. Electrochemistry at Ru(0001) in a flowing CO-saturated electrolyte—reactive and inert adlayer phases. Physical Chemistry Chemical Physics, 13(13):6010–6021, 2011.'
            >>> print(entry.citation(backend='md'))
            O\. B\. Alves *et al\.*
            *Electrochemistry at Ru\(0001\) in a flowing CO\-saturated electrolyte—reactive and inert adlayer phases*\.
            *Physical Chemistry Chemical Physics*, 13\(13\):6010–6021, 2011\.

        """
        from pybtex.style.formatting.unsrt import Style

        # TODO:: Remove `class EchemdbStyle` from citation and improve citation style. (see #104)
        class EchemdbStyle(Style):
            r"""
            A citation style for the echemdb website.
            """

            def format_names(self, role, as_sentence=True):
                from pybtex.style.template import node

                @node
                def names(_, context, role):
                    persons = context["entry"].persons[role]
                    style = context["style"]

                    names = [
                        style.format_name(person, style.abbreviate_names)
                        for person in persons
                    ]

                    if len(names) == 1:
                        return names[0].format_data(context)

                    from pybtex.style.template import tag, words

                    # pylint: disable=no-value-for-parameter
                    return words(sep=" ")[names[0], tag("i")["et al."]].format_data(
                        context
                    )

                # pylint: disable=no-value-for-parameter
                names = names(role)

                from pybtex.style.template import sentence

                return sentence[names] if as_sentence else names

            def format_title(self, e, which_field, as_sentence=True):
                from pybtex.style.template import field, sentence, tag

                # pylint: disable=no-value-for-parameter
                title = tag("i")[field(which_field)]
                return sentence[title] if as_sentence else title

        return (
            EchemdbStyle(abbreviate_names=True)
            .format_entry("unused", self.bibliography)
            .text.render_as(backend)
        )

    def field_unit(self, field_name):
        r"""
        Return the unit of the ``field_name`` of the ``InternalResource`` resource.

        EXAMPLES::

            >>> entry = Entry.create_examples()[0]
            >>> entry.field_unit('E')
            'V'

        """
        return self.internal_resource.schema.get_field(field_name).custom["unit"]

    def rescale(self, units):
        r"""
        Returns a rescaled :class:`~unitpackage.entry.Entry` with axes in the specified ``units``.
        Provide a dict, where the key is the axis name and the value
        the new unit, such as `{'j': 'uA / cm2', 't': 'h'}`.

        EXAMPLES:

        The units without any rescaling::

            >>> entry = Entry.create_examples()[0]
            >>> entry.resource.schema.fields
            [{'name': 't', 'type': 'number', 'unit': 's'},
            {'name': 'E', 'type': 'number', 'unit': 'V', 'reference': 'RHE'},
            {'name': 'j', 'type': 'number', 'unit': 'A / m2'}]

        A rescaled entry using different units::

            >>> rescaled_entry = entry.rescale({'j':'uA / cm2', 't':'h'})
            >>> rescaled_entry.internal_resource.schema.fields
            [{'name': 't', 'type': 'number', 'unit': 'h'},
            {'name': 'E', 'type': 'number', 'unit': 'V', 'reference': 'RHE'},
            {'name': 'j', 'type': 'number', 'unit': 'uA / cm2'}]

        The values in the data frame are scaled to match the new units::

            >>> rescaled_entry.df
                         t         E          j
            0     0.000000 -0.103158 -99.827664
            1     0.000006 -0.102158 -98.176205
            ...

        """
        from collections.abc import Mapping

        if not isinstance(units, Mapping):
            raise ValueError(
                "'units' must have the format {'dimension': 'new unit'}, e.g., `{'j': 'uA / cm2', 't': 'h'}`"
            )

        if not units:
            units = {}

        from astropy import units as u
        from frictionless import Resource

        resource = Resource(self.resource.to_dict())
        fields = self.internal_resource.schema.fields
        df = self.df.copy()

        for field in fields:
            if field.name in units:
                df[field.name] *= u.Unit(field.custom["unit"]).to(
                    u.Unit(units[field.name])
                )
                resource.schema.update_field(field.name, {"unit": units[field.name]})

        # create a new dataframe resource
        df_resource = Resource(df)
        df_resource.infer()
        # update units in the schema of the df resource
        df_resource.schema = resource.schema

        df_resource.name = "echemdb"

        # Update the internal resource
        resource.custom["InternalResource"] = df_resource
<<<<<<< HEAD

        return type(self)(resource=resource)

    @property
    def internal_resource(self):
        r"""
        Return the data of this entry as a data frame.

        EXAMPLES::

            >>> entry = Entry.create_examples()[0]
            >>> entry.internal_resource
            {'name': 'echemdb',
            'type': 'table',
            'data': [],
            'format': 'pandas',
            'mediatype': 'application/pandas',
            'schema': {'fields': [{'name': 't', 'type': 'number', 'unit': 's'},
                                {'name': 'E',
                                    'type': 'number',
                                    'unit': 'V',
                                    'reference': 'RHE'},
                                {'name': 'j', 'type': 'number', 'unit': 'A / m2'}]}}
        """
        self.resource.custom.setdefault("InternalResource", "")

        if not self.resource.custom["InternalResource"]:
            from frictionless import Schema

=======

        return type(self)(resource=resource)

    @property
    def internal_resource(self):
        r"""
        Return the data of this entry's "InternalResource" as a data frame.

        EXAMPLES::

            >>> entry = Entry.create_examples()[0]
            >>> entry.internal_resource
            {'name': 'echemdb',
            'type': 'table',
            'data': [],
            'format': 'pandas',
            'mediatype': 'application/pandas',
            'schema': {'fields': [{'name': 't', 'type': 'number', 'unit': 's'},
                                {'name': 'E',
                                    'type': 'number',
                                    'unit': 'V',
                                    'reference': 'RHE'},
                                {'name': 'j', 'type': 'number', 'unit': 'A / m2'}]}}
        """
        self.resource.custom.setdefault("InternalResource", "")

        if not self.resource.custom["InternalResource"]:
            from frictionless import Schema

>>>>>>> 3047d0e6
            from unitpackage.local import create_df_resource

            self.resource.custom["InternalResource"] = create_df_resource(self.resource)
            self.resource.custom["InternalResource"].schema = Schema.from_descriptor(
                self.resource.schema.to_dict()
            )

        return self.resource.custom["InternalResource"]

    @property
    def df(self):
        r"""
        Return the data of this entry's "InternalResource" as a data frame.

        EXAMPLES::

            >>> entry = Entry.create_examples()[0]
            >>> entry
            Entry('alves_2011_electrochemistry_6010_f1a_solid')

            # >>> entry.resource.InternalResource

            >>> entry.df
                          t         E         j
            0      0.000000 -0.103158 -0.998277
            1      0.020000 -0.102158 -0.981762
            ...

        The units and descriptions of the axes in the data frame can be recovered::

            # >>> entry.package.get_resource('echemdb').schema.fields # doctest: +NORMALIZE_WHITESPACE
            >>> entry.internal_resource.schema.fields # doctest: +NORMALIZE_WHITESPACE
            [{'name': 't', 'type': 'number', 'unit': 's'},
            {'name': 'E', 'type': 'number', 'unit': 'V', 'reference': 'RHE'},
            {'name': 'j', 'type': 'number', 'unit': 'A / m2'}]

        """
        return self.internal_resource.data

    def __repr__(self):
        r"""
        Return a printable representation of this entry.

        EXAMPLES::

            >>> entry = Entry.create_examples()[0]
            >>> entry
            Entry('alves_2011_electrochemistry_6010_f1a_solid')

        """
        return f"Entry({repr(self.identifier)})"

    @classmethod
    def create_examples(cls, name=""):
        r"""
        Return some example entries for use in automated tests.

        The examples are created from Data Packages in the unitpackage's examples directory.
        These are only available from the development environment.

        EXAMPLES::

            >>> Entry.create_examples()
            [Entry('alves_2011_electrochemistry_6010_f1a_solid'), Entry('engstfeld_2018_polycrystalline_17743_f4b_1'), Entry('no_bibliography')]

        An entry without associated BIB file.

            >>> Entry.create_examples(name="no_bibliography")
            [Entry('no_bibliography')]

        """
        example_dir = os.path.join(os.path.dirname(__file__), "..", "examples", name)

        if not os.path.exists(example_dir):
            raise ValueError(
                f"No subdirectory in examples/ for {name}, i.e., could not find {example_dir}."
            )

        from unitpackage.local import collect_datapackages

        packages = collect_datapackages(example_dir)

        if len(packages) == 0:
            from glob import glob

            raise ValueError(
                f"No literature data found for {name}. The directory for this data {example_dir} exists. But we could not find any datapackages in there. "
                f"There is probably some outdated data in {example_dir}. The contents of that directory are: { glob(os.path.join(example_dir,'**')) }"
            )

        from unitpackage.local import collect_resources

<<<<<<< HEAD
        # return [cls(resource=package) for package in packages]
=======
>>>>>>> 3047d0e6
        return [cls(resource=resource) for resource in collect_resources(packages)]

    def plot(self, x_label=None, y_label=None, name=None):
        r"""
        Return a 2D plot of this entry.

        The default plot is constructed from the first two columns of the dataframe.

        EXAMPLES::

            >>> entry = Entry.create_examples()[0]
            >>> entry.plot()
            Figure(...)

        The 2D plot can also be returned with custom axis units available in the resource::

            >>> entry.plot(x_label='j', y_label='E')
            Figure(...)

        """
        import plotly.graph_objects

        x_label = x_label or self.df.columns[0]
        y_label = y_label or self.df.columns[1]

        fig = plotly.graph_objects.Figure()

        fig.add_trace(
            plotly.graph_objects.Scatter(
                x=self.df[x_label],
                y=self.df[y_label],
                mode="lines",
                name=name or self.identifier,
            )
        )

        fig.update_layout(
            template="simple_white",
            showlegend=True,
            autosize=True,
            width=600,
            height=400,
            margin={"l": 70, "r": 70, "b": 70, "t": 70, "pad": 7},
            xaxis_title=f"{x_label} [{self.field_unit(x_label)}]",
            yaxis_title=f"{y_label} [{self.field_unit(y_label)}]",
        )

        fig.update_xaxes(showline=True, mirror=True)
        fig.update_yaxes(showline=True, mirror=True)

        return fig

    @classmethod
    def from_csv(cls, csvname, metadata=None, fields=None):
        r"""
        Returns an entry constructed from a CSV with a single header line.

        EXAMPLES:

        Units describing the fields can be provided::

            >>> import os
            >>> fields = [{'name':'E', 'unit': 'mV'}, {'name':'I', 'unit': 'A'}]
            >>> entry = Entry.from_csv(csvname='examples/from_csv/from_csv.csv', fields=fields)
            >>> entry
            Entry('from_csv')

            >>> entry.resource # doctest: +NORMALIZE_WHITESPACE
            {'name': 'from_csv',
            ...

        Metadata can be appended::

            >>> import os
            >>> fields = [{'name':'E', 'unit': 'mV'}, {'name':'I', 'unit': 'A'}]
            >>> metadata = {'user':'Max Doe'}
            >>> entry = Entry.from_csv(csvname='examples/from_csv/from_csv.csv', metadata=metadata, fields=fields)
            >>> entry.user
            'Max Doe'

        """
        from unitpackage.local import create_unitpackage

        package = create_unitpackage(csvname=csvname, metadata=metadata, fields=fields)

        return cls(resource=package.resources[0])

    @classmethod
    def _modify_fields(cls, original, alternative, keep_original_name_as=None):
        r"""Updates in a list of fields (original) the field names with those
        provided in a dictionary. The original name of the fields is kept with
        the name `original` in the updated fields.

        EXAMPLES::

            >>> fields = [{'name': '<E>', 'unit':'mV'},{'name': 'I', 'unit':'mA'}]
            >>> alt_fields = {'<E>':'E'}
            >>> Entry._modify_fields(fields, alt_fields, keep_original_name_as='original')
            [{'name': 'E', 'unit': 'mV', 'original': '<E>'}, {'name': 'I', 'unit': 'mA'}]

        """
        for field in original:
            for key in alternative.keys():
                if field["name"] == key:
                    if keep_original_name_as:
                        field.setdefault(keep_original_name_as, key)
                    field["name"] = alternative[key]

        return original

    def rename_fields(self, field_names, keep_original_name_as=None):
        r"""Returns a :class:`~unitpackage.entry.Entry` with updated field names and dataframe
        column names. Provide a dict, where the key is the previous field name and the
        value the new name, such as ``{'t':'t_rel', 'E':'E_we'}``.
        The original field names can be kept in a new key.

        EXAMPLES:

        The original dataframe::

            >>> from unitpackage.entry import Entry
            >>> entry = Entry.create_examples()[0]
            >>> entry.df
                          t         E         j
            0      0.000000 -0.103158 -0.998277
            1      0.020000 -0.102158 -0.981762
            ...

        Dataframe with modified column names::

            >>> renamed_entry = entry.rename_fields({'t': 't_rel', 'E': 'E_we'}, keep_original_name_as='originalName')
            >>> renamed_entry.df
                      t_rel      E_we         j
            0      0.000000 -0.103158 -0.998277
            1      0.020000 -0.102158 -0.981762
            ...

        Updated fields of the internal resource::

            >>> renamed_entry.internal_resource.schema.fields
            [{'name': 't_rel', 'type': 'number', 'unit': 's', 'originalName': 't'},
            {'name': 'E_we', 'type': 'number', 'unit': 'V', 'reference': 'RHE', 'originalName': 'E'},
            {'name': 'j', 'type': 'number', 'unit': 'A / m2'}]

        TESTS:

        Provide alternatives for non-existing fields::

            >>> renamed_entry = entry.rename_fields({'t': 't_rel', 'x':'y'}, keep_original_name_as='originalName')
            >>> renamed_entry.internal_resource.schema.fields
            [{'name': 't_rel', 'type': 'number', 'unit': 's', 'originalName': 't'},
            {'name': 'E', 'type': 'number', 'unit': 'V', 'reference': 'RHE'},
            {'name': 'j', 'type': 'number', 'unit': 'A / m2'}]

        """
        if not field_names:
            logger.warning(
                "No renaming pattern was provided, such as {'t': 't_rel', 'x':'y'}."
            )
            field_names = {}

        from frictionless import Resource, Schema

        resource = Resource(self.resource.to_dict())

        df = self.df.rename(columns=field_names).copy()

        new_fields = self._modify_fields(
            self.internal_resource.schema.to_dict()["fields"],
            alternative=field_names,
            keep_original_name_as=keep_original_name_as,
        )

        df_resource = Resource(df)
        df_resource.infer()
        df_resource.schema = Schema.from_descriptor(
            {"fields": new_fields}, allow_invalid=True
        )

        df_resource.name = "echemdb"

        resource.custom["InternalResource"] = df_resource

        return type(self)(resource=resource)

    @classmethod
    def from_local(cls, filename):
        r"""
<<<<<<< HEAD
        Return an entry from a :param filename containing a frictionless datapackage.
        The package must contain a single resource.
        Otherwise use `collection.from_local(filename)` to create a collection from
        all resources within.
=======
        Return an entry from a :param filename containing a frictionless Data Package.
        The Data Package must contain a single resource.
        :: TODO: See #62
        Otherwise use `collection.from_local(<PackageName>)` to create a collection from
        all resources within. (not implemented)
>>>>>>> 3047d0e6

        EXAMPLES::

            >>> from unitpackage.entry import Entry
            >>> entry = Entry.from_local('./examples/no_bibliography/no_bibliography.json')
            >>> entry
            Entry('no_bibliography')

        """
        from unitpackage.local import collect_datapackage

        package = collect_datapackage(filename)
<<<<<<< HEAD
        # resources = collect_resources([packages])
=======
>>>>>>> 3047d0e6

        if len(package.resources) == 0:
            print("no Resource")

        if len(package.resources) > 1:
<<<<<<< HEAD
            # from unitpackage.collection import Collection
            print("More than one Resource")
            # return Collection.from_local(packages)
=======
            print("More than one Resource")
>>>>>>> 3047d0e6

        return cls(resource=package.resources[0])

    @classmethod
    def from_df(cls, df, metadata=None, fields=None, outdir=None, *, basename):
        r"""
        Returns an entry constructed from a pandas dataframe.

        EXAMPLES::

            >>> import pandas as pd
            >>> from unitpackage.entry import Entry
            >>> df = pd.DataFrame({'x':[1,2,3], 'y':[2,3,4]})
            >>> entry = Entry.from_df(df=df, basename='test_df')
            >>> entry
            Entry('test_df')

        Metadata and field descriptions can be added::

            >>> import os
            >>> fields = [{'name':'x', 'unit': 'm'}, {'name':'P', 'unit': 'um'}, {'name':'E', 'unit': 'V'}]
            >>> metadata = {'user':'Max Doe'}
            >>> entry = Entry.from_df(df=df, basename='test_df', metadata=metadata, fields=fields)
            >>> entry.user
            'Max Doe'

        Save the entry::

            >>> entry.save(outdir='./test/generated/from_df')

        TESTS

        Verify that all fields are properly created even when they are not specified as fields::

            >>> import os
            >>> fields = [{'name':'x', 'unit': 'm'}, {'name':'P', 'unit': 'um'}, {'name':'E', 'unit': 'V'}]
            >>> metadata = {'user':'Max Doe'}
            >>> entry = Entry.from_df(df=df, basename='test_df', metadata=metadata, fields=fields)
            >>> entry.resource.schema.fields
            [{'name': 'x', 'type': 'integer', 'unit': 'm'}, {'name': 'y', 'type': 'integer'}]

        """
        if outdir is None:
            import atexit
            import shutil
            import tempfile

            outdir = tempfile.mkdtemp()
            atexit.register(shutil.rmtree, outdir)

        csvname = basename + ".csv"

        df.to_csv(os.path.join(outdir, csvname), index=False)

        return cls.from_csv(
            os.path.join(outdir, csvname), metadata=metadata, fields=fields
        )

    def save(self, *, outdir, basename=None):
        r"""
        Create a Data Package, i.e., a CSV file and a JSON file, in the directory ``outdir``.

        EXAMPLES:

        The output files are named ``identifier.csv`` and ``identifier.json`` using the identifier of the original resource::

            >>> import os
            >>> entry = Entry.create_examples()[0]
            >>> entry.save(outdir='./test/generated')
            >>> basename = entry.identifier
            >>> os.path.exists(f'test/generated/{basename}.json') and os.path.exists(f'test/generated/{basename}.csv')
            True

        When a ``basename`` is set, the files are named ``basename.csv`` and ``basename.json``.
        Note that for a valid frictionless Data Package this base name
        MUST be lower-case and contain only alphanumeric
        characters along with ".", "_" or "-" characters'::

            >>> import os
            >>> entry = Entry.create_examples()[0]
            >>> basename = 'save_basename'
            >>> entry.save(basename=basename, outdir='./test/generated')
            >>> os.path.exists(f'test/generated/{basename}.json') and os.path.exists(f'test/generated/{basename}.csv')
            True

        TESTS:

        Save the entry as Data Package with metadata containing datetime format,
        which is not natively supported by JSON.

            >>> import os
            >>> from datetime import datetime
            >>> import pandas as pd
            >>> from unitpackage.entry import Entry
            >>> df = pd.DataFrame({'x':[1,2,3], 'y':[2,3,4]})
            >>> basename = 'save_datetime'
            >>> entry = Entry.from_df(df=df, basename=basename, metadata={'current time':datetime.now()})
            >>> entry.save(outdir='./test/generated')
            >>> os.path.exists(f'test/generated/{basename}.json') and os.path.exists(f'test/generated/{basename}.csv')
            True

        """
        if not os.path.isdir(outdir):
            os.makedirs(outdir)

        basename = basename or self.identifier
        csv_name = os.path.join(outdir, basename + ".csv")
        json_name = os.path.join(outdir, basename + ".json")

        self.df.to_csv(csv_name, index=False)

        # update the identifier and filepath of the resource
        if basename:
            self.resource.path = basename + ".csv"
            self.resource.name = basename

        resource = self.resource.to_dict()

<<<<<<< HEAD
        # update the fields from the main resource with those from the echemdb resource
        # resource.schema.fields = resource.internal_resource.schema.fields
=======
        # update the fields from the main resource with those from the "InternalResource"resource
>>>>>>> 3047d0e6
        resource["schema"]["fields"] = self.internal_resource.schema.fields
        resource["schema"] = resource["InternalResource"].schema.to_dict()
        del resource["InternalResource"]

        from frictionless import Package, Resource

        package = Package(
            resources=[Resource.from_descriptor(resource)],
        )

        with open(json_name, mode="w", encoding="utf-8") as json:
            from unitpackage.local import write_metadata

            write_metadata(json, package.to_dict())<|MERGE_RESOLUTION|>--- conflicted
+++ resolved
@@ -78,8 +78,6 @@
 
 from unitpackage.descriptor import Descriptor
 
-# from unitpackage.collection import Collection
-
 logger = logging.getLogger("unitpackage")
 
 
@@ -90,31 +88,19 @@
 
     EXAMPLES:
 
-<<<<<<< HEAD
-    Entries can be directly created from a frictionless datapackage containing a single resource::
-=======
     Entries can be directly created from a frictionless Data Package containing a single
     frictionless Resource::
->>>>>>> 3047d0e6
 
         >>> from unitpackage.entry import Entry
         >>> entry = Entry.from_local('./examples/no_bibliography/no_bibliography.json')
         >>> entry
         Entry('no_bibliography')
 
-<<<<<<< HEAD
-    or directly form a frictionless resource::
-
-        >>> from unitpackage.entry import Entry
-        >>> from frictionless import Package
-        >>> entry = Entry(Package('./examples/no_bibliography/no_bibliography.json').resources[0])
-=======
     or directly form a frictionless Resource::
 
         >>> from unitpackage.entry import Entry
         >>> from frictionless import Resource
         >>> entry = Entry(Resource('./examples/no_bibliography/no_bibliography.json'))
->>>>>>> 3047d0e6
         >>> entry
         Entry('no_bibliography')
 
@@ -130,10 +116,6 @@
     """
 
     def __init__(self, resource):
-<<<<<<< HEAD
-
-=======
->>>>>>> 3047d0e6
         self.resource = resource
 
     @property
@@ -407,14 +389,13 @@
 
         # Update the internal resource
         resource.custom["InternalResource"] = df_resource
-<<<<<<< HEAD
 
         return type(self)(resource=resource)
 
     @property
     def internal_resource(self):
         r"""
-        Return the data of this entry as a data frame.
+        Return the data of this entry's "InternalResource" as a data frame.
 
         EXAMPLES::
 
@@ -437,37 +418,6 @@
         if not self.resource.custom["InternalResource"]:
             from frictionless import Schema
 
-=======
-
-        return type(self)(resource=resource)
-
-    @property
-    def internal_resource(self):
-        r"""
-        Return the data of this entry's "InternalResource" as a data frame.
-
-        EXAMPLES::
-
-            >>> entry = Entry.create_examples()[0]
-            >>> entry.internal_resource
-            {'name': 'echemdb',
-            'type': 'table',
-            'data': [],
-            'format': 'pandas',
-            'mediatype': 'application/pandas',
-            'schema': {'fields': [{'name': 't', 'type': 'number', 'unit': 's'},
-                                {'name': 'E',
-                                    'type': 'number',
-                                    'unit': 'V',
-                                    'reference': 'RHE'},
-                                {'name': 'j', 'type': 'number', 'unit': 'A / m2'}]}}
-        """
-        self.resource.custom.setdefault("InternalResource", "")
-
-        if not self.resource.custom["InternalResource"]:
-            from frictionless import Schema
-
->>>>>>> 3047d0e6
             from unitpackage.local import create_df_resource
 
             self.resource.custom["InternalResource"] = create_df_resource(self.resource)
@@ -560,10 +510,6 @@
 
         from unitpackage.local import collect_resources
 
-<<<<<<< HEAD
-        # return [cls(resource=package) for package in packages]
-=======
->>>>>>> 3047d0e6
         return [cls(resource=resource) for resource in collect_resources(packages)]
 
     def plot(self, x_label=None, y_label=None, name=None):
@@ -752,18 +698,11 @@
     @classmethod
     def from_local(cls, filename):
         r"""
-<<<<<<< HEAD
-        Return an entry from a :param filename containing a frictionless datapackage.
-        The package must contain a single resource.
-        Otherwise use `collection.from_local(filename)` to create a collection from
-        all resources within.
-=======
         Return an entry from a :param filename containing a frictionless Data Package.
         The Data Package must contain a single resource.
         :: TODO: See #62
         Otherwise use `collection.from_local(<PackageName>)` to create a collection from
         all resources within. (not implemented)
->>>>>>> 3047d0e6
 
         EXAMPLES::
 
@@ -776,22 +715,12 @@
         from unitpackage.local import collect_datapackage
 
         package = collect_datapackage(filename)
-<<<<<<< HEAD
-        # resources = collect_resources([packages])
-=======
->>>>>>> 3047d0e6
 
         if len(package.resources) == 0:
             print("no Resource")
 
         if len(package.resources) > 1:
-<<<<<<< HEAD
-            # from unitpackage.collection import Collection
             print("More than one Resource")
-            # return Collection.from_local(packages)
-=======
-            print("More than one Resource")
->>>>>>> 3047d0e6
 
         return cls(resource=package.resources[0])
 
@@ -910,12 +839,7 @@
 
         resource = self.resource.to_dict()
 
-<<<<<<< HEAD
-        # update the fields from the main resource with those from the echemdb resource
-        # resource.schema.fields = resource.internal_resource.schema.fields
-=======
         # update the fields from the main resource with those from the "InternalResource"resource
->>>>>>> 3047d0e6
         resource["schema"]["fields"] = self.internal_resource.schema.fields
         resource["schema"] = resource["InternalResource"].schema.to_dict()
         del resource["InternalResource"]
