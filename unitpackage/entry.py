--- conflicted
+++ resolved
@@ -145,13 +145,8 @@
             >>> dir(entry) # doctest: +ELLIPSIS +NORMALIZE_WHITESPACE
             [... 'bibliography', 'citation', 'create_examples', 'curation',
             'data_description', 'df', 'experimental', 'field_unit', 'figure_description',
-<<<<<<< HEAD
-            'from_csv', 'from_df', 'from_local', 'identifier', 'internal_resource',
-            'plot', 'rescale', 'resource', 'save', 'source', 'system', 'yaml']
-=======
-            'from_csv', 'from_df', 'from_local', 'identifier', 'package',  'plot',
-            'rename_fields', 'rescale', 'save', 'source', 'system', 'yaml']
->>>>>>> 41bd5479
+            'from_csv', 'from_df', 'from_local', 'identifier', 'internal_resource',  'plot',
+            'rename_fields', 'rescale', 'resource',  'save', 'source', 'system', 'yaml']
 
         """
         return list(set(dir(self._descriptor) + object.__dir__(self)))
@@ -465,13 +460,6 @@
             {'name': 'j', 'type': 'number', 'unit': 'A / m2'}]
 
         """
-        # self.resource.custom.setdefault('InternalResource','')
-
-        # if not self.resource.custom["InternalResource"]:
-        #     from unitpackage.local import create_df_resource
-        #     self.resource.custom["InternalResource"] = create_df_resource(self.resource)
-
-        # return self.resource.get_resource("echemdb").data
         return self.internal_resource.data
 
     def __repr__(self):
@@ -610,7 +598,7 @@
         """
         from frictionless import Schema
 
-        from unitpackage.local import create_df_resource, create_unitpackage
+        from unitpackage.local import create_unitpackage
 
         package = create_unitpackage(csvname=csvname, metadata=metadata, fields=fields)
 
@@ -645,20 +633,32 @@
         value the new name, such as ``{'t':'t_rel', 'E':'E_we'}``.
         The original field names can be kept in a new key.
 
-        EXAMPLES::
+        EXAMPLES:
+
+        The original dataframe::
 
             >>> from unitpackage.entry import Entry
             >>> entry = Entry.create_examples()[0]
-            >>> renamed_entry = entry.rename_fields({'t': 't_rel'}, keep_original_name_as='originalName')
-            >>> renamed_entry.df
-                      t_rel         E         j
+            >>> entry.df
+                          t         E         j
             0      0.000000 -0.103158 -0.998277
             1      0.020000 -0.102158 -0.981762
             ...
 
-            >>> renamed_entry.package.get_resource('echemdb').schema.fields
+        Dataframe with modified column names::
+
+            >>> renamed_entry = entry.rename_fields({'t': 't_rel', 'E': 'E_we'}, keep_original_name_as='originalName')
+            >>> renamed_entry.df
+                      t_rel      E_we         j
+            0      0.000000 -0.103158 -0.998277
+            1      0.020000 -0.102158 -0.981762
+            ...
+
+        Updated fields of the internal resource::
+
+            >>> renamed_entry.internal_resource.schema.fields
             [{'name': 't_rel', 'type': 'number', 'unit': 's', 'originalName': 't'},
-            {'name': 'E', 'type': 'number', 'unit': 'V', 'reference': 'RHE'},
+            {'name': 'E_we', 'type': 'number', 'unit': 'V', 'reference': 'RHE', 'originalName': 'E'},
             {'name': 'j', 'type': 'number', 'unit': 'A / m2'}]
 
         TESTS:
@@ -666,7 +666,7 @@
         Provide alternatives for non-existing fields::
 
             >>> renamed_entry = entry.rename_fields({'t': 't_rel', 'x':'y'}, keep_original_name_as='originalName')
-            >>> renamed_entry.package.get_resource('echemdb').schema.fields
+            >>> renamed_entry.internal_resource.schema.fields
             [{'name': 't_rel', 'type': 'number', 'unit': 's', 'originalName': 't'},
             {'name': 'E', 'type': 'number', 'unit': 'V', 'reference': 'RHE'},
             {'name': 'j', 'type': 'number', 'unit': 'A / m2'}]
@@ -678,14 +678,14 @@
             )
             field_names = {}
 
-        from frictionless import Package, Resource, Schema
-
-        package = Package(self.package.to_dict())
+        from frictionless import Resource, Schema
+
+        resource = Resource(self.resource.to_dict())
 
         df = self.df.rename(columns=field_names).copy()
 
         new_fields = self._modify_fields(
-            self.package.get_resource("echemdb").schema.to_dict()["fields"],
+            self.internal_resource.schema.to_dict()["fields"],
             alternative=field_names,
             keep_original_name_as=keep_original_name_as,
         )
@@ -698,12 +698,9 @@
 
         df_resource.name = "echemdb"
 
-        package.remove_resource("echemdb")
-
-        entry = type(self)(package=package)
-
-        entry.package.add_resource(df_resource)
-        return entry
+        resource.custom["InternalResource"] = df_resource
+
+        return type(self)(resource=resource)
 
     @classmethod
     def from_local(cls, filename):
