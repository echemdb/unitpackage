--- conflicted
+++ resolved
@@ -70,20 +70,12 @@
     Entry = Entry
 
     def __init__(self, resources=None):
-<<<<<<< HEAD
-        # self.resources = [Resource(resource) for resource in resources]
-=======
->>>>>>> 3047d0e6
         self.resources = resources
 
     @property
     def package(self):
         r"""
-<<<<<<< HEAD
-        Return a package for this collection.
-=======
         Return a frictionless Data Package for this collection.
->>>>>>> 3047d0e6
 
         EXAMPLES::
 
@@ -123,10 +115,6 @@
 
         return cls(
             [entry.resource for entry in entries],
-<<<<<<< HEAD
-            # [entry.resource.to_dict() for entry in entries],
-=======
->>>>>>> 3047d0e6
         )
 
     @property
@@ -313,10 +301,6 @@
         packages = unitpackage.local.collect_datapackages(datadir)
         resources = unitpackage.local.collect_resources(packages)
 
-<<<<<<< HEAD
-        # return cls(resources=[resource for resource in resources])
-=======
->>>>>>> 3047d0e6
         return cls(resources=resources)
 
     @classmethod
@@ -335,9 +319,6 @@
             >>> collection.filter(lambda entry: entry.source.url == 'https://doi.org/10.1039/C0CP01001D')   # doctest: +REMOTE_DATA
             [Entry('alves_2011_electrochemistry_6010_f1a_solid'), Entry('alves_2011_electrochemistry_6010_f2_red')]
 
-            >>> collection.filter(lambda entry: entry.source.url == 'https://doi.org/10.1039/C0CP01001D')   # doctest: +REMOTE_DATA
-            [Entry('alves_2011_electrochemistry_6010_f1a_solid'), Entry('alves_2011_electrochemistry_6010_f2_red')]
-
         The folder containing the data in the zip can be specified with the :param data:.
         An output directory for the extracted data can be specified with the :param outdir:.
         """
@@ -345,11 +326,7 @@
         import unitpackage.remote
 
         if url is None:
-<<<<<<< HEAD
-            data_packages = unitpackage.remote.collect_datapackages()
-=======
             data_packages = unitpackage.remote.collect_datapackages(data=data, outdir=outdir)
->>>>>>> 3047d0e6
             resources = unitpackage.local.collect_resources(data_packages)
             return cls(resources=resources)
 
