--- conflicted
+++ resolved
@@ -14,13 +14,8 @@
 
 # Welcome to unitpackage's documentation!
 
-<<<<<<< HEAD
 [![Binder](https://mybinder.org/badge_logo.svg)](https://mybinder.org/v2/gh/echemdb/unitpackage/0.7.0?urlpath=tree%2Fdoc%2Fusage%2Fentry_interactions.md)
 [![DOI](https://zenodo.org/badge/637997870.svg)](https://zenodo.org/badge/latestdoi/637997870)
-=======
-[![Binder](https://mybinder.org/badge_logo.svg)](https://mybinder.org/v2/gh/echemdb/unitpackage/0.7.1?urlpath=tree%2Fdoc%2Fusage%2Fentry_interactions.md)
-[![DOI](https://zenodo.org/badge/DOI/10.5281/zenodo.6502901.svg)](https://doi.org/10.5281/zenodo.6502901)
->>>>>>> b3e33809
 
 Annotation of scientific data plays a crucial role in research data management workflows to ensure that the data is stored according to the FAIR principles. A simple CSV file recorded during an experiment usually does, for example, not provide any information on the units of the values within the CSV, nor does it provide information on what system has been investigated, or who performed the experiment. Such information can be stored in [frictionless datapackages](https://frictionlessdata.io/), which consist of a CSV (data) file which is annotated with a JSON file.
 The `unitpackage` module provides a Python library to interact with such datapackages which have a very [specific structure](usage/unitpackage.md).
@@ -100,7 +95,7 @@
 * The `unitpackage` API can be used to filter collections of similar data for certain properties, thus allowing for simple comparison of different data sets. For example, you could think of comparing local files recorded in the laboratory with data published in a repository.
 * The content of datapackages can be included in other applications or the generation of a website. The latter has been demonstrated for electrochemical data on [echemdb.org](https://www.echemdb.org/cv). The datapackages could also be published with the [frictionless Livemark](https://livemark.frictionlessdata.io/) data presentation framework.
 
-You can cite this project as described [on our zenodo page](https://zenodo.org/record/7942320).
+You can cite this project as described [on our zenodo page](https://zenodo.org/badge/latestdoi/637997870).
 
 ## Installation
 
