---
jupytext:
  formats: md:myst,ipynb
  text_representation:
    extension: .md
    format_name: myst
    format_version: 0.13
    jupytext_version: 1.14.5
kernelspec:
  display_name: Python 3 (ipykernel)
  language: python
  name: python3
---

# Welcome to unitpackage's documentation!

[![Binder](https://mybinder.org/badge_logo.svg)](https://mybinder.org/v2/gh/echemdb/unitpackage/0.7.0?urlpath=tree%2Fdoc%2Fusage%2Fentry_interactions.md)
[![DOI](https://zenodo.org/badge/637997870.svg)](https://zenodo.org/badge/latestdoi/637997870)

Annotation of scientific data plays a crucial role in research data management workflows to ensure that the data is stored according to the FAIR principles. A simple CSV file recorded during an experiment usually does, for example, not provide any information on the units of the values within the CSV, nor does it provide information on what system has been investigated, or who performed the experiment. Such information can be stored in [frictionless datapackages](https://frictionlessdata.io/), which consist of a CSV (data) file which is annotated with a JSON file.
The `unitpackage` module provides a Python library to interact with such datapackages which have a very [specific structure](usage/unitpackage.md).
An example demonstrating the usage of a collection of datapackages along with the `unitpackage` Python library is found on [echemdb.org](https://www.echemdb.org/cv). The website shows a collection of electrochemical data, stored following the [echemdb's metadata schema](https://github.com/echemdb/metadata-schema) in the [electrochemistry-data repository](https://github.com/echemdb/electrochemistry-data/).

## Examples

<<<<<<< HEAD
A collection of datapackages can be generated from [local files](usage/local_collection.md) or from a remote repository, such as the [electrochemistry-data repository](https://github.com/echemdb/electrochemistry-data/). To illustrate the usage of `unitpackage` we use in the following examples the data available on [echemdb.org](https://www.echemdb.org/cv). The data is downloaded by default when the `Collection` class does not receive the argument `data_packages=collect_datapackages('./files_folder)`.
=======
A collection of datapackages can be generated from [local files](usage/load_and_save.md) or from a remote repository, such as [echemdb.org](https://www.echemdb.org). To illustrate the usage of `unitpackage` we use in the following examples the data available on [echemdb.org](https://www.echemdb.org/cv). The data is downloaded by default when the `Collection` class does not receive the argument `data_packages=collect_datapackages('./files_folder)`.
>>>>>>> bf30802d

```{note}
We denote the collection as `db` (database), even thought it is not a database in that sense.
```

```{code-cell} ipython3
from unitpackage.collection import Collection
db = Collection()
```

A single entry can be retrieved with an identifiers available in the database

```{code-cell} ipython3
entry = db['engstfeld_2018_polycrystalline_17743_f4b_1']
```

The metadata of the datapackage is available from `entry.package`.

The data related to an entry can be returned as a [pandas](https://pandas.pydata.org/) dataframe.

```{code-cell} ipython3
entry.df.head()
```

The units of the columns can be retrieved.

```{code-cell} ipython3
entry.field_unit('j')
```

The values in the dataframe can be changed to other compatible units.

```{code-cell} ipython3
rescaled_entry = entry.rescale({'E' : 'mV', 'j' : 'uA / m2'})
rescaled_entry.df.head()
```

The data can be visualized in a plotly figure:

```{code-cell} ipython3
entry.plot('E', 'j')
```

## Specific Collections

For certain datasets, unitpackage can be extended by additional modules. Such a module is the `CVCollection` class which loads a collection of packages containing cyclic voltammograms which are stored according to the echemdb metadata schema. Such data is usually found in the field of electrochemistry as illustrated on [echemdb.org](https://www.echemdb.org/cv).

```{code-cell} ipython3
from unitpackage.cv.cv_collection import CVCollection
db = CVCollection()
db.describe()
```

Filtering the collection for entries having specific properties, e.g., containing Pt as working electrode material, returns a new collection.

```{code-cell} ipython3
db_filtered = db.filter(lambda entry: entry.get_electrode('WE').material == 'Pt')
db_filtered.describe()
```

```{note}
The filtering method is also available to the base class `Collection`.
```

## Further Usage

Frictionless datapackages or unitpackges are perfectly machine readable making the underling data and metadata reusable in many ways.

* The `unitpackage` API can be used to filter collections of similar data for certain properties, thus allowing for simple comparison of different data sets. For example, you could think of comparing local files recorded in the laboratory with data published in a repository.
* The content of datapackages can be included in other applications or the generation of a website. The latter has been demonstrated for electrochemical data on [echemdb.org](https://www.echemdb.org/cv). The datapackages could also be published with the [frictionless Livemark](https://livemark.frictionlessdata.io/) data presentation framework.

You can cite this project as described [on our zenodo page](https://zenodo.org/badge/latestdoi/637997870).

## Installation

This package is available on [PiPY](https://pypi.org/project/unitpackage/) and can be installed with pip:

```sh .noeval
pip install unitpackage
```

The package is also available on [conda-forge](https://github.com/conda-forge/unitpackage-feedstock) an can be installed with conda

```sh .noeval
conda install -c conda-forge unitpackage
```

or mamba

```sh .noeval
mamba install -c conda-forge unitpackage
```

See the [installation instructions](installation.md) for further details.

## License

The contents of this repository are licensed under the [GNU General Public
License v3.0](https://www.gnu.org/licenses/gpl-3.0.html) or, at your option, any later version.

+++

```{toctree}
:maxdepth: 2
:caption: "Contents:"
:hidden:
installation.md
usage/unitpackage.md
usage/unitpackage_usage.md
usage/echemdb_usage.md
usage/load_and_save.md
api.md
```<|MERGE_RESOLUTION|>--- conflicted
+++ resolved
@@ -23,11 +23,7 @@
 
 ## Examples
 
-<<<<<<< HEAD
-A collection of datapackages can be generated from [local files](usage/local_collection.md) or from a remote repository, such as the [electrochemistry-data repository](https://github.com/echemdb/electrochemistry-data/). To illustrate the usage of `unitpackage` we use in the following examples the data available on [echemdb.org](https://www.echemdb.org/cv). The data is downloaded by default when the `Collection` class does not receive the argument `data_packages=collect_datapackages('./files_folder)`.
-=======
 A collection of datapackages can be generated from [local files](usage/load_and_save.md) or from a remote repository, such as [echemdb.org](https://www.echemdb.org). To illustrate the usage of `unitpackage` we use in the following examples the data available on [echemdb.org](https://www.echemdb.org/cv). The data is downloaded by default when the `Collection` class does not receive the argument `data_packages=collect_datapackages('./files_folder)`.
->>>>>>> bf30802d
 
 ```{note}
 We denote the collection as `db` (database), even thought it is not a database in that sense.
